addSbtPlugin("org.scalameta"      % "sbt-scalafmt"             % "2.4.3")
addSbtPlugin("io.crashbox"        % "sbt-gpg"                  % "0.2.1")
addSbtPlugin("com.github.sbt"     % "sbt-release"              % "1.1.0")
addSbtPlugin("org.xerial.sbt"     % "sbt-sonatype"             % "3.9.7")
addSbtPlugin("de.heikoseeberger"  % "sbt-header"               % "5.6.0")
<<<<<<< HEAD
addSbtPlugin("org.scala-js"       % "sbt-scalajs"              % "1.7.0")
addSbtPlugin("org.portable-scala" % "sbt-scalajs-crossproject" % "1.0.0")
=======
addSbtPlugin("org.scala-js"       % "sbt-scalajs"              % "1.5.1")
addSbtPlugin("org.portable-scala" % "sbt-scalajs-crossproject" % "1.1.0")
>>>>>>> dd2fa8a5
<|MERGE_RESOLUTION|>--- conflicted
+++ resolved
@@ -3,10 +3,5 @@
 addSbtPlugin("com.github.sbt"     % "sbt-release"              % "1.1.0")
 addSbtPlugin("org.xerial.sbt"     % "sbt-sonatype"             % "3.9.7")
 addSbtPlugin("de.heikoseeberger"  % "sbt-header"               % "5.6.0")
-<<<<<<< HEAD
-addSbtPlugin("org.scala-js"       % "sbt-scalajs"              % "1.7.0")
-addSbtPlugin("org.portable-scala" % "sbt-scalajs-crossproject" % "1.0.0")
-=======
 addSbtPlugin("org.scala-js"       % "sbt-scalajs"              % "1.5.1")
-addSbtPlugin("org.portable-scala" % "sbt-scalajs-crossproject" % "1.1.0")
->>>>>>> dd2fa8a5
+addSbtPlugin("org.portable-scala" % "sbt-scalajs-crossproject" % "1.1.0")